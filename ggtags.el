--- conflicted
+++ resolved
@@ -54,14 +54,8 @@
 
 ;;; Code:
 
-<<<<<<< HEAD
-(eval-when-compile (require 'cl))
-(require 'compile)
-(require 'thingatpt+)
-=======
 (eval-when-compile
   (require 'url-parse))
->>>>>>> e7c53710
 
 (require 'cl-lib)
 (require 'compile)
@@ -500,77 +494,6 @@
        (unwind-protect (save-current-buffer ,@body)
          (setq ggtags-project-root ,root)))))
 
-<<<<<<< HEAD
-;;;###autoload
-(defun ggtags-tag-names (&optional from-cache)
-  "Get a list of tag names."
-  (let ((root (ggtags-root-directory)))
-    (when (and root
-               (not (ggtags-oversize-p))
-               (not from-cache)
-               (ggtags-cache-dirty-p root))
-      (if (zerop (call-process "global" nil nil nil "-u"))
-          (ggtags-cache-mark-dirty root nil)
-        (message "ggtags: error running 'global -u'")))
-    (apply 'append (mapcar (lambda (r)
-                             (ggtags-tag-names-1 r from-cache))
-                           (cons root (ggtags-get-libpath))))))
-
-(defun ggtags-read-tag (quick)
-  (ggtags-ensure-root-directory)
-  (let ((default (tap-thing-nearest-point 'symbol))
-        (completing-read-function ggtags-completing-read-function))
-    (setq ggtags-current-tag-name
-          (if quick (or default (user-error "No tag at point"))
-            (completing-read
-             (format (if default "Tag (default %s): " "Tag: ") default)
-             ;; XXX: build tag names more lazily such as using
-             ;; `completion-table-dynamic'.
-             (ggtags-tag-names)
-             nil t nil nil default)))))
-
-(defun ggtags-global-options ()
-  (concat "-v --result="
-          (symbol-name ggtags-global-output-format)
-          (and ggtags-global-has-color " --color")
-          (and ggtags-global-has-path-style " --path-style=shorter")))
-
-;;;###autoload
-(defun ggtags-find-tag-verbose (name &optional verbose)
-  "Find definitions or references to tag NAME by context.
-If point is at a definition tag, find references, and vice versa.
-When called with prefix, ask the name and kind of tag."
-  (interactive (list (ggtags-read-tag current-prefix-arg)
-                     (not current-prefix-arg)))
-  (ggtags-check-root-directory)
-  (let ((split-window-preferred-function ggtags-split-window-function)
-        (default-directory (ggtags-root-directory))
-        (help-char ??)
-        (help-form "\
-d: definitions          (-d)
-r: references           (-r)
-s: symbols              (-s)
-?: show this help\n"))
-    (compilation-start
-     (if (or verbose (not buffer-file-name))
-         (format "global %s -%s \"%s\""
-                 (ggtags-global-options)
-                 (char-to-string
-                  (read-char-choice "Tag type? (d/r/s/?) " '(?d ?r ?s)))
-                 name)
-       (format "global %s --from-here=%d:%s \"%s\""
-               (ggtags-global-options)
-               (line-number-at-pos)
-               (shell-quote-argument
-                (expand-file-name (file-truename buffer-file-name)))
-               name))
-     'ggtags-global-mode))
-  (eval-and-compile (require 'etags))
-  (ring-insert find-tag-marker-ring (point-marker))
-  (ggtags-navigation-mode +1))
-
-(defun ggtags-find-tag-resume ()
-=======
 (defun ggtags-get-libpath ()
   (let ((path (ggtags-with-current-project (getenv "GTAGSLIBPATH"))))
     (and path (mapcar (apply-partially #'concat (file-remote-p default-directory))
@@ -740,7 +663,6 @@
            (compilation-start command 'ggtags-global-mode)))))
 
 (defun ggtags-find-tag-continue ()
->>>>>>> e7c53710
   (interactive)
   (ggtags-ensure-global-buffer
     (ggtags-navigation-mode +1)
@@ -748,47 +670,6 @@
       (ignore-errors (compilation-next-error 1))
       (compile-goto-error))))
 
-<<<<<<< HEAD
-;;;###autoload
-(defun ggtags-find-tag (name &optional verbose)
-  "Find definitions or references to tag NAME by context.
-If point is at a definition tag, find references, and vice versa.
-When called with prefix, ask the name and kind of tag."
-  (interactive (list (ggtags-read-tag current-prefix-arg)
-                     (not current-prefix-arg)))
-  (ggtags-check-root-directory)
-  (let ((split-window-preferred-function ggtags-split-window-function)
-        (default-directory (ggtags-root-directory))
-        (help-char ??)
-        (help-form "\
-d: definitions          (-d)
-r: references           (-r)
-s: symbols              (-s)
-?: show this help\n"))
-    (compilation-start
-	 (if buffer-file-name
-         (format "global %s --from-here=%d:%s \"%s\""
-                  (ggtags-global-options)
-                  (line-number-at-pos)
-                  (shell-quote-argument
-                   (expand-file-name (file-truename buffer-file-name)))
-                  name)
-       (format "global %s \"%s\""
-               (ggtags-global-options)
-               name))
-     'ggtags-global-mode))
-  (eval-and-compile (require 'etags))
-  (ring-insert find-tag-marker-ring (point-marker))
-  (ggtags-navigation-mode +1))
-
-(defun ggtags-find-tag-resume ()
-  (interactive)
-  (ggtags-ensure-global-buffer
-    (ggtags-navigation-mode +1)
-    (let ((split-window-preferred-function ggtags-split-window-function))
-      (compile-goto-error))))
-      
-=======
 (defun ggtags-find-tag (cmd &rest args)
   (ggtags-check-project)
   (ggtags-global-start (apply #'ggtags-global-build-command cmd args)))
@@ -856,7 +737,6 @@
     (ggtags-find-tag 'path (and invert-match "--invert-match")
                      "--" (ggtags-quote-pattern pattern))))
 
->>>>>>> e7c53710
 ;; NOTE: Coloured output in grep requested: http://goo.gl/Y9IcX
 (defun ggtags-find-tag-regexp (regexp directory)
   "List tags matching REGEXP in DIRECTORY (default to project root)."
@@ -1255,10 +1135,6 @@
     (define-key map [return] 'ggtags-navigation-mode-done)
     (define-key map "\r" 'ggtags-navigation-mode-done)
     (define-key map [remap pop-tag-mark] 'ggtags-navigation-mode-abort)
-<<<<<<< HEAD
-;;    (define-key map [remap ggtags-find-tag] 'undefined)
-    (define-key map "\M-." 'ggtags-find-tag)
-=======
     map))
 
 (defvar ggtags-mode-map-alist
@@ -1295,7 +1171,6 @@
       '(menu-item "Previous match" previous-error))
     (define-key menu [next]
       '(menu-item "Next match" next-error))
->>>>>>> e7c53710
     map))
 
 (defun ggtags-move-to-tag (&optional name)
